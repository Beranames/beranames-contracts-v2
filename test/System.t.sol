// SPDX-License-Identifier: UNLICENSED
pragma solidity ^0.8.13;

/// Core imports

import {BNS} from "src/registry/interfaces/BNS.sol";
import {BeraNamesRegistry} from "src/registry/Registry.sol";
import {BaseRegistrar} from "src/registrar/types/BaseRegistrar.sol";
import {ReverseRegistrar} from "src/registrar/ReverseRegistrar.sol";
import {BeraDefaultResolver} from "src/resolver/Resolver.sol";
import {RegistrarController} from "src/registrar/Registrar.sol";
import {ReservedRegistry} from "src/registrar/types/ReservedRegistry.sol";
import {WhitelistValidator} from "src/registrar/types/WhitelistValidator.sol";
import {PriceOracle} from "src/registrar/types/PriceOracle.sol";
import {UniversalResolver} from "src/resolver/UniversalResolver.sol";
<<<<<<< HEAD
import {BeraAuctionHouse} from "src/auction/BeraAuctionHouse.sol";
import {IERC20} from "lib/openzeppelin-contracts/contracts/token/ERC20/IERC20.sol";
import {IWETH} from "src/auction/interfaces/IWETH.sol";
=======
import {IPyth} from "@pythnetwork/pyth-sdk-solidity/IPyth.sol";
import {MockPyth} from "@pythnetwork/pyth-sdk-solidity/MockPyth.sol";
import {AddrResolver} from "src/resolver/profiles/AddrResolver.sol";
>>>>>>> c387c1cf

import {BERA_NODE, ADDR_REVERSE_NODE, REVERSE_NODE, DEFAULT_TTL} from "src/utils/Constants.sol";

import {IAddrResolver} from "src/resolver/interfaces/IAddrResolver.sol";

/// Test imports

import {BaseTest} from "./Base.t.sol";

contract SystemTest is BaseTest {
    // Layer 1: BNS Registry
    BNS public registry;

    // Layer 2: Base Registrar, Reverse Registrar, and Resolver
    BaseRegistrar public baseRegistrar;
    ReverseRegistrar public reverseRegistrar;
    BeraDefaultResolver public resolver;

    // Layer 3: Public Registrar
    RegistrarController public registrar;

    ReservedRegistry public reservedRegistry;
    WhitelistValidator public whitelistValidator;
    PriceOracle public priceOracle;

    UniversalResolver public universalResolver;

<<<<<<< HEAD
    BeraAuctionHouse public auctionHouse;

    string public constant DEFAULT_NAME = "foo-bar";
    string public constant DEFAULT_NAME_WITH_BERA = "foo-bar.bera";

    function setUp() public virtual override {
=======
    MockPyth pyth;
    bytes32 BERA_USD_PYTH_PRICE_FEED_ID = bytes32(uint256(0x1));

    function setUp() public override {
>>>>>>> c387c1cf
        // Setup base test
        super.setUp();

        // Prank deployer
        vm.startPrank(deployer);
        vm.deal(deployer, 1000 ether);

        // Deploy layer 1 components: registry
        registry = new BeraNamesRegistry();

        // Deploy layer 2 components: base registrar, reverse registrar, and resolver
        baseRegistrar = new BaseRegistrar(
            registry,
            address(deployer),
            BERA_NODE,
            "https://beranames.xyz/metadata/",
            "https://beranames.xyz/collection.json"
        );

        // Create the reverse registrar
        reverseRegistrar = new ReverseRegistrar(registry);

        // Transfer ownership of the reverse node to the registrar
        registry.setSubnodeRecord(
            bytes32(0), keccak256(abi.encodePacked("reverse")), address(deployer), address(0), DEFAULT_TTL
        );
        registry.setSubnodeRecord(
            REVERSE_NODE, keccak256(abi.encodePacked("addr")), address(reverseRegistrar), address(0), DEFAULT_TTL
        );
        registry.setOwner(REVERSE_NODE, address(registrarAdmin));

        // Create the resolver
        resolver =
            new BeraDefaultResolver(registry, address(baseRegistrar), address(reverseRegistrar), address(deployer));

        // Set the resolver for the base node
        registry.setResolver(bytes32(0), address(resolver));

        // Create the bere node and set registrar/resolver
        registry.setSubnodeRecord(
            bytes32(0), keccak256(abi.encodePacked("bera")), address(baseRegistrar), address(resolver), DEFAULT_TTL
        );

        // Deploy layer 3 components: public registrar
        // Create the PriceOracle
        pyth = new MockPyth(60, 1);
        priceOracle = new PriceOracle(address(pyth), BERA_USD_PYTH_PRICE_FEED_ID);

        // Create the WhitelistValidator
        whitelistValidator = new WhitelistValidator(address(registrarAdmin), address(signer));

        // Create the reserved registry
        reservedRegistry = new ReservedRegistry(address(deployer));

        // Create the registrar, set the resolver, and set as a controller
        registrar = new RegistrarController(
            baseRegistrar,
            priceOracle,
            reverseRegistrar,
            whitelistValidator,
            reservedRegistry,
            address(registrarAdmin),
            BERA_NODE,
            ".bera",
            address(registrarAdmin)
        );
        baseRegistrar.addController(address(registrar));
        resolver.setRegistrarController(address(registrar));

        // Deploy the Universal Resovler
        string[] memory urls = new string[](0);
        universalResolver = new UniversalResolver(address(registry), urls);

        // Deploy the auction house
        auctionHouse = new BeraAuctionHouse(
            baseRegistrar, resolver, IERC20(honey), IWETH(weth), 1 days, 365 days, 1 ether, 10 seconds, 1
        );
        auctionHouse.transferOwnership(address(registrarAdmin));
        baseRegistrar.addController(address(auctionHouse));

        // Transfer ownership to registrar admin
        // root node
        registry.setOwner(bytes32(0), address(registrarAdmin));
        baseRegistrar.transferOwnership(address(registrarAdmin));

        // admin control
        reverseRegistrar.setController(address(registrarAdmin), true);
        reverseRegistrar.setController(address(registrar), true);
        reverseRegistrar.transferOwnership(address(registrar));
        resolver.transferOwnership(address(registrarAdmin));

        // Stop pranking
        vm.stopPrank();

        vm.warp(10_000_000_000);

        vm.prank(deployer);
        setBeraPrice(1);
    }

    // BERA
    // https://docs.pyth.network/price-feeds/create-your-first-pyth-app/evm/part-1
    function createBeraUpdate(int64 beraPrice) private view returns (bytes[] memory) {
        bytes[] memory updateData = new bytes[](1);
        updateData[0] = pyth.createPriceFeedUpdateData(
            BERA_USD_PYTH_PRICE_FEED_ID,
            beraPrice * 100_000, // price
            10 * 100_000, // confidence
            -5, // exponent
            beraPrice * 100_000, // emaPrice
            10 * 100_000, // emaConfidence
            uint64(block.timestamp), // publishTime
            uint64(block.timestamp) // prevPublishTime
        );

        return updateData;
    }

    function setBeraPrice(int64 beraPrice) private {
        bytes[] memory updateData = createBeraUpdate(beraPrice);
        uint256 value = pyth.getUpdateFee(updateData);
        pyth.updatePriceFeeds{value: value}(updateData);
    }

    function test_initialized() public view {
        assertEq(registry.owner(BERA_NODE), address(baseRegistrar), "BERA_NODE owner");
        assertEq(registry.owner(ADDR_REVERSE_NODE), address(reverseRegistrar), "ADDR_REVERSE_NODE owner");
        assertEq(registry.resolver(BERA_NODE), address(resolver), "BERA_NODE resolver");
        assertEq(registry.resolver(ADDR_REVERSE_NODE), address(0), "ADDR_REVERSE_NODE resolver");
        assertEq(baseRegistrar.owner(), address(registrarAdmin), "baseRegistrar owner");
        assertEq(reverseRegistrar.owner(), address(registrar), "reverseRegistrar owner");
        assertEq(address(resolver.owner()), address(registrarAdmin), "resolver owner");
        assertEq(address(auctionHouse.owner()), address(registrarAdmin), "auctionHouse owner");
    }

    function test_basic_success_and_resolution() public {
        vm.startPrank(alice);
        vm.deal(alice, 1000 ether);

        RegistrarController.RegisterRequest memory req = defaultRequest();
        registrar.register{value: 500 ether}(req);

        // Check the resolution
        bytes32 reverseNode = reverseRegistrar.node(alice);
        string memory name = resolver.name(reverseNode);
        assertEq(name, DEFAULT_NAME_WITH_BERA, "name");

        // Check the reverse resolution
        bytes32 namehash = 0xdbe044f099cc5aeee236290aa7508bcb847d304cd112a364d9c4b0b6e8b80dc7; // namehash('foo-bar.bera')
        address owner = registry.owner(namehash);
        assertEq(owner, alice, "owner");

        vm.stopPrank();
    }

    function test_failure_name_not_available() public {
        vm.startPrank(alice);
        vm.deal(alice, 1000 ether);

        registrar.register{value: 500 ether}(defaultRequest());

        bytes32 reverseNode = reverseRegistrar.node(alice);
        string memory name = resolver.name(reverseNode);
        assertEq(name, DEFAULT_NAME_WITH_BERA, "name");

<<<<<<< HEAD
        vm.expectRevert(abi.encodeWithSelector(RegistrarController.NameNotAvailable.selector, DEFAULT_NAME));
        registrar.register{value: 1 ether}(defaultRequest());
=======
        vm.expectRevert(abi.encodeWithSelector(RegistrarController.NameNotAvailable.selector, "foo-bar"));
        registrar.register{value: 500 ether}(defaultRequest());
>>>>>>> c387c1cf

        bool available = registrar.available(DEFAULT_NAME);
        assertFalse(available);

        vm.stopPrank();
    }

    function test_failure_not_live() public {
        setLaunchTimeInFuture();

        vm.startPrank(alice);
        vm.deal(alice, 1000 ether);

        vm.expectRevert(abi.encodeWithSelector(RegistrarController.PublicSaleNotLive.selector));
        registrar.register{value: 500 ether}(defaultRequest());
        vm.stopPrank();
    }

    function test_whitelisted_basic_success_and_resolution() public {
        setLaunchTimeInFuture();

        vm.startPrank(alice);
        vm.deal(alice, 1000 ether);

        bytes memory signature = sign();
        registrar.whitelistRegister{value: 500 ether}(defaultRequest(), signature);

        // Check the resolution
        bytes32 reverseNode = reverseRegistrar.node(alice);
        string memory name = resolver.name(reverseNode);
        assertEq(name, DEFAULT_NAME_WITH_BERA, "name");

        // Check the reverse resolution
        bytes32 namehash = 0xdbe044f099cc5aeee236290aa7508bcb847d304cd112a364d9c4b0b6e8b80dc7; // namehash('foo-bar.bera')
        address owner = registry.owner(namehash);
        assertEq(owner, alice, "owner");

        vm.stopPrank();
    }

    function test_reserved_failure() public {
        vm.startPrank(deployer);
        reservedRegistry.setReservedName(DEFAULT_NAME);
        vm.stopPrank();

        vm.startPrank(alice);
        vm.deal(alice, 1000 ether);

        vm.expectRevert(RegistrarController.NameReserved.selector);
        registrar.register{value: 500 ether}(defaultRequest());

        vm.stopPrank();
    }

    function test_create_and_resolve() public prank(alice) {
        vm.deal(alice, 1000 ether);

        string memory label_ = "testor";

        // Set up a basic request & register the name
        RegistrarController.RegisterRequest memory req = defaultRequest();
        req.name = label_;
        registrar.register{value: 500 ether}(req);

        // Calculate the node for the minted name
        bytes32 node_ = _calculateNode(keccak256(bytes(label_)), BERA_NODE);

        // Configure base resolver records for the new name
        resolver.setAddr(node_, alice);
        resolver.setText(node_, "bera", "chain");

        // Hit the universal resolver to verify resolution of the records above
        bytes memory dnsEncName_ = bytes("\x06testor\x04bera\x00");
        universalResolver.resolve(dnsEncName_, abi.encodeWithSelector(IAddrResolver.addr.selector, node_));

        vm.stopPrank();
    }

    function test_create_and_resolve_with_universal_resolver() public prank(alice) {
        vm.deal(alice, 1000 ether);
        string memory label_ = "foo";

        // Set up a basic request & register the name
        RegistrarController.RegisterRequest memory req = defaultRequest();
        req.name = label_;
        registrar.register{value: 500 ether}(req);

        // Calculate the node for the minted name
        bytes32 node_ = _calculateNode(keccak256(bytes(label_)), BERA_NODE);
        assertEq(node_, 0x2462a02c69cc8f152ee2a38a1282ee7d0331f67fe8d218f63034af91a81af59a);

        // Hit the universal resolver to verify resolution of the records above
        bytes memory dnsEncName_ = bytes("\x03foo\x04bera\x00");
        (, address calledResolver_) =
            universalResolver.resolve(dnsEncName_, abi.encodeWithSelector(IAddrResolver.addr.selector, node_));
        // assertEq(resp_, abi.encode(alice), "resp_ should be alice"); //TODO: fix this
        assertEq(calledResolver_, address(resolver), "calledResolver_ should be resolver");

        // hardcoded dnsEncode((alice's address without 0x prefix).addr.reverse)
        bytes memory dnsEncodedReverseName =
            hex"28353062646435336535383838353331383638643836613437343562303538386363353638333761300461646472077265766572736500";
        (string memory returnedName, address resolvedAddress, address reverseResolvedAddress, address resolverAddress) =
            universalResolver.reverse(dnsEncodedReverseName);
        require(
            keccak256(abi.encodePacked(returnedName)) == keccak256(abi.encodePacked("foo.bera")), "name does not match"
        );
        // resolvedAddress should be 0x0 because the reverse resolver is not set
        require(resolvedAddress == address(0x0), "address does not match");

        // Set the address & resolve again
        resolver.setAddr(node_, alice);

        dnsEncodedReverseName =
            hex"28353062646435336535383838353331383638643836613437343562303538386363353638333761300461646472077265766572736500";
        (returnedName, resolvedAddress, reverseResolvedAddress, resolverAddress) =
            universalResolver.reverse(dnsEncodedReverseName);
        require(
            keccak256(abi.encodePacked(returnedName)) == keccak256(abi.encodePacked("foo.bera")), "name does not match"
        );
        require(resolvedAddress == alice, "address does not match");
    }

    function test_create_and_resolve_with_universal_resolver_and_data() public prank(alice) {
        vm.deal(alice, 1000 ether);
        string memory label_ = "foo";

        // Set up a basic request & register the name
        RegistrarController.RegisterRequest memory req = defaultRequest();
        req.name = label_;
        bytes32 node_ = _calculateNode(keccak256(bytes(label_)), BERA_NODE);
        bytes memory payload = abi.encodeWithSignature("setAddr(bytes32,address)", node_, alice);
        bytes[] memory data = new bytes[](1);
        data[0] = payload;
        req.data = data;
        registrar.register{value: 500 ether}(req);

        bytes memory dnsEncName_ = bytes("\x03foo\x04bera\x00");
        (, address calledResolver_) =
            universalResolver.resolve(dnsEncName_, abi.encodeWithSelector(IAddrResolver.addr.selector, node_));
        // assertEq(resp_, abi.encode(alice), "resp_ should be alice"); //TODO: fix this
        assertEq(calledResolver_, address(resolver), "calledResolver_ should be resolver");

        // hardcoded dnsEncode(alice.addr.reverse)
        bytes memory dnsEncodedReverseName =
            hex"28353062646435336535383838353331383638643836613437343562303538386363353638333761300461646472077265766572736500";
        (string memory returnedName, address resolvedAddress,,) = universalResolver.reverse(dnsEncodedReverseName);
        require(
            keccak256(abi.encodePacked(returnedName)) == keccak256(abi.encodePacked("foo.bera")), "name does not match"
        );
        // alice, because the reverse resolver is set
        require(resolvedAddress == address(alice), "address does not match");
        dnsEncodedReverseName =
            hex"28353062646435336535383838353331383638643836613437343562303538386363353638333761300461646472077265766572736500";
        (returnedName, resolvedAddress,,) = universalResolver.reverse(dnsEncodedReverseName);
        require(
            keccak256(abi.encodePacked(returnedName)) == keccak256(abi.encodePacked("foo.bera")), "name does not match"
        );
        require(resolvedAddress == alice, "address does not match");
    }

    function test_registrationWithZeroLengthNameFails() public {
        setLaunchTimeInPast();

        vm.startPrank(alice);
        vm.deal(alice, 1 ether);

        RegistrarController.RegisterRequest memory req = defaultRequest();
        req.name = "";

        vm.expectRevert(abi.encodeWithSelector(RegistrarController.NameNotAvailable.selector, ""));
        registrar.register{value: 1 ether}(req);
        vm.stopPrank();
    }

    // function test_registrarRefundsExcessPayment() public {
    //     setLaunchTimeInPast();

    //     vm.startPrank(alice);
    //     uint256 initialBalance = alice.balance;
    //     vm.deal(alice, 2 ether); // More than required

    //     registrar.register{value: 2 ether}(defaultRequest());

    //     uint256 finalBalance = alice.balance;
    //     uint256 expectedBalance = initialBalance - 1 ether; // Registration cost is 1 ether
    //     assertEq(finalBalance, expectedBalance, "Excess payment was not refunded");

    //     vm.stopPrank();
    // }

    // getEnsAddress => resolve(bytes, bytes) => https://viem.sh/docs/ens/actions/getEnsAddress
    function test_viem_getEnsAddress() public prank(alice) {
        vm.deal(alice, 1000 ether);

        RegistrarController.RegisterRequest memory req = defaultRequest();
        registrar.register{value: 500 ether}(req);

        bytes32 node_ = _calculateNode(keccak256(bytes(req.name)), BERA_NODE);
        resolver.setAddr(node_, alice);

        // \x03 because foo is 3 chars
        bytes memory dnsEncName_ = bytes("\x03foo\x04bera\x00");
        (bytes memory resp_, address resolvedAddress) =
            universalResolver.resolve(dnsEncName_, abi.encodeWithSelector(IAddrResolver.addr.selector, node_));
        assertEq(abi.decode(resp_, (address)), alice, "Resolved address does not match alice");
        assertEq(resolvedAddress, resolvedAddress, "resolver not matching");

        vm.stopPrank();
    }

    // getEnsAddress => resolve(bytes, bytes) => https://viem.sh/docs/ens/actions/getEnsAddress
    function test_viem_getEnsAddress_withData() public {
        alice = 0x15d34AAf54267DB7D7c367839AAf71A00a2C6A65;
        vm.startPrank(alice);
        vm.deal(alice, 1000 ether);

        RegistrarController.RegisterRequest memory req = defaultRequestWithData(alice);
        bytes32 node_ = _calculateNode(keccak256(bytes(req.name)), BERA_NODE);

        registrar.register{value: 500 ether}(req);

        // \x03 because foo is 3 chars
        bytes memory dnsEncName_ = bytes("\x03foo\x04bera\x00");
        (bytes memory resp_, address resolvedAddress) =
            universalResolver.resolve(dnsEncName_, abi.encodeWithSelector(IAddrResolver.addr.selector, node_));
        assertEq(abi.decode(resp_, (address)), alice, "Resolved address does not match alice");
        assertEq(resolvedAddress, resolvedAddress, "resolver not matching");

        vm.stopPrank();
    }

    // getEnsName => reverse(bytes) => https://viem.sh/docs/ens/actions/getEnsName
<<<<<<< HEAD
    // function test_viem_getEnsName() public {
    //     bytes32 reverseNode = reverseRegistrar.node(alice);
    //     string memory name = universalResolver.reverse(reverseNode);
    //     assertEq(name, DEFAULT_NAME_WITH_BERA, "name");
    // }
=======
    function test_viem_getEnsName() public {
        address deterministicAddress = 0x0000000000000000000000000000000000000001;
        vm.startPrank(deterministicAddress);
        vm.deal(deterministicAddress, 1000 ether);

        registrar.register{value: 500 ether}(defaultRequestWithData(deterministicAddress));

        bytes memory dnsEncodedReverseName =
            bytes("\x280000000000000000000000000000000000000001\x04addr\x07reverse\x00");

        (string memory returnedName, address resolvedAddress, address reverseResolvedAddress, address resolverAddress) =
            universalResolver.reverse(dnsEncodedReverseName);
        assertEq(returnedName, "foo-bar.bera", "returned name does not match foo.bera");
        assertEq(resolvedAddress, deterministicAddress, "resolved address does not match alice");
        assertEq(reverseResolvedAddress, address(resolver), "reverse resolved address does not match 0");
        assertEq(resolverAddress, address(resolver), "resolver address does not match resolver");

        vm.stopPrank();
    }
>>>>>>> c387c1cf

    // getEnsResolver => findResolver(bytes) => https://viem.sh/docs/ens/actions/getEnsResolver
    function test_viem_getEnsResolver() public prank(alice) {
        vm.deal(alice, 1000 ether);

<<<<<<< HEAD
    // getEnsText => getEnsText(bytes, bytes) => https://viem.sh/docs/ens/actions/getEnsText
    // function test_viem_getEnsText() public {
    //     bytes memory data = universalResolver.getEnsText(name, key);
    //     assertEq(data, DEFAULT_NAME_WITH_BERA, "data");
    // }

    // getEnsAvatar => getEnsText(bytes, bytes) with key avatar => https://viem.sh/docs/ens/actions/getEnsAvatar
    // function test_viem_getEnsAvatar() public {
    //     bytes memory data = universalResolver.getEnsText(name, key);
    //     assertEq(data, DEFAULT_NAME_WITH_BERA, "data");
    // }
=======
        RegistrarController.RegisterRequest memory req = defaultRequest();
        registrar.register{value: 500 ether}(req);

        bytes memory dnsEncName_ = bytes("\x06testor\x04bera\x00");
        (BeraDefaultResolver foundResolver,,) = universalResolver.findResolver(dnsEncName_);

        assertEq(address(foundResolver), address(resolver), "resolver");
    }
>>>>>>> c387c1cf

    function _calculateNode(bytes32 labelHash_, bytes32 parent_) internal pure returns (bytes32) {
        return keccak256(abi.encodePacked(parent_, labelHash_));
    }

    function defaultRequest() internal view returns (RegistrarController.RegisterRequest memory) {
        return RegistrarController.RegisterRequest({
            name: DEFAULT_NAME,
            owner: alice,
            duration: 365 days,
            resolver: address(resolver),
            data: new bytes[](0),
            reverseRecord: true,
            referrer: address(0)
        });
    }

    function defaultRequestWithData(address owner_)
        internal
        view
        returns (RegistrarController.RegisterRequest memory)
    {
        string memory name = "foo-bar";
        bytes32 node_ = _calculateNode(keccak256(bytes(name)), BERA_NODE);
        bytes memory payload = abi.encodeWithSignature("setAddr(bytes32,address)", node_, owner_);
        bytes[] memory data = new bytes[](1);
        data[0] = payload;

        RegistrarController.RegisterRequest memory req = RegistrarController.RegisterRequest({
            name: name,
            owner: owner_,
            duration: 365 days,
            resolver: address(resolver),
            data: data,
            reverseRecord: true,
            referrer: address(0)
        });

        return req;
    }

    function setLaunchTimeInFuture() internal {
        vm.startPrank(registrarAdmin);
        registrar.setLaunchTime(block.timestamp + 10 days);
        vm.stopPrank();
    }

    function setLaunchTimeInPast() internal {
        vm.startPrank(registrarAdmin);
        registrar.setLaunchTime(block.timestamp - 10 days);
        vm.stopPrank();
    }

    function sign() internal view returns (bytes memory) {
        bytes memory payload = abi.encode(alice, address(0), 365 days, DEFAULT_NAME);
        bytes32 hash =
            keccak256(abi.encodePacked("\x19Ethereum Signed Message:\n32", abi.encodePacked(keccak256(payload))));

        (uint8 v, bytes32 r, bytes32 s) = vm.sign(signerPk, hash);

        return abi.encodePacked(r, s, v);
    }
}<|MERGE_RESOLUTION|>--- conflicted
+++ resolved
@@ -13,15 +13,12 @@
 import {WhitelistValidator} from "src/registrar/types/WhitelistValidator.sol";
 import {PriceOracle} from "src/registrar/types/PriceOracle.sol";
 import {UniversalResolver} from "src/resolver/UniversalResolver.sol";
-<<<<<<< HEAD
 import {BeraAuctionHouse} from "src/auction/BeraAuctionHouse.sol";
 import {IERC20} from "lib/openzeppelin-contracts/contracts/token/ERC20/IERC20.sol";
 import {IWETH} from "src/auction/interfaces/IWETH.sol";
-=======
 import {IPyth} from "@pythnetwork/pyth-sdk-solidity/IPyth.sol";
 import {MockPyth} from "@pythnetwork/pyth-sdk-solidity/MockPyth.sol";
 import {AddrResolver} from "src/resolver/profiles/AddrResolver.sol";
->>>>>>> c387c1cf
 
 import {BERA_NODE, ADDR_REVERSE_NODE, REVERSE_NODE, DEFAULT_TTL} from "src/utils/Constants.sol";
 
@@ -49,19 +46,15 @@
 
     UniversalResolver public universalResolver;
 
-<<<<<<< HEAD
     BeraAuctionHouse public auctionHouse;
 
     string public constant DEFAULT_NAME = "foo-bar";
     string public constant DEFAULT_NAME_WITH_BERA = "foo-bar.bera";
 
-    function setUp() public virtual override {
-=======
     MockPyth pyth;
     bytes32 BERA_USD_PYTH_PRICE_FEED_ID = bytes32(uint256(0x1));
 
     function setUp() public override {
->>>>>>> c387c1cf
         // Setup base test
         super.setUp();
 
@@ -227,13 +220,8 @@
         string memory name = resolver.name(reverseNode);
         assertEq(name, DEFAULT_NAME_WITH_BERA, "name");
 
-<<<<<<< HEAD
         vm.expectRevert(abi.encodeWithSelector(RegistrarController.NameNotAvailable.selector, DEFAULT_NAME));
-        registrar.register{value: 1 ether}(defaultRequest());
-=======
-        vm.expectRevert(abi.encodeWithSelector(RegistrarController.NameNotAvailable.selector, "foo-bar"));
         registrar.register{value: 500 ether}(defaultRequest());
->>>>>>> c387c1cf
 
         bool available = registrar.available(DEFAULT_NAME);
         assertFalse(available);
@@ -466,13 +454,6 @@
     }
 
     // getEnsName => reverse(bytes) => https://viem.sh/docs/ens/actions/getEnsName
-<<<<<<< HEAD
-    // function test_viem_getEnsName() public {
-    //     bytes32 reverseNode = reverseRegistrar.node(alice);
-    //     string memory name = universalResolver.reverse(reverseNode);
-    //     assertEq(name, DEFAULT_NAME_WITH_BERA, "name");
-    // }
-=======
     function test_viem_getEnsName() public {
         address deterministicAddress = 0x0000000000000000000000000000000000000001;
         vm.startPrank(deterministicAddress);
@@ -492,25 +473,11 @@
 
         vm.stopPrank();
     }
->>>>>>> c387c1cf
 
     // getEnsResolver => findResolver(bytes) => https://viem.sh/docs/ens/actions/getEnsResolver
     function test_viem_getEnsResolver() public prank(alice) {
         vm.deal(alice, 1000 ether);
 
-<<<<<<< HEAD
-    // getEnsText => getEnsText(bytes, bytes) => https://viem.sh/docs/ens/actions/getEnsText
-    // function test_viem_getEnsText() public {
-    //     bytes memory data = universalResolver.getEnsText(name, key);
-    //     assertEq(data, DEFAULT_NAME_WITH_BERA, "data");
-    // }
-
-    // getEnsAvatar => getEnsText(bytes, bytes) with key avatar => https://viem.sh/docs/ens/actions/getEnsAvatar
-    // function test_viem_getEnsAvatar() public {
-    //     bytes memory data = universalResolver.getEnsText(name, key);
-    //     assertEq(data, DEFAULT_NAME_WITH_BERA, "data");
-    // }
-=======
         RegistrarController.RegisterRequest memory req = defaultRequest();
         registrar.register{value: 500 ether}(req);
 
@@ -519,7 +486,6 @@
 
         assertEq(address(foundResolver), address(resolver), "resolver");
     }
->>>>>>> c387c1cf
 
     function _calculateNode(bytes32 labelHash_, bytes32 parent_) internal pure returns (bytes32) {
         return keccak256(abi.encodePacked(parent_, labelHash_));
