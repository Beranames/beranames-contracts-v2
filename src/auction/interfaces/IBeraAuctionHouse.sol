--- conflicted
+++ resolved
@@ -53,16 +53,14 @@
     /// @notice Thrown when the reserve price is being set to 0.
     error InvalidReservePrice();
 
-<<<<<<< HEAD
     /// @notice Thrown when the max auction count is being set to 0.
     error MaxAuctionCountIsZero();
 
     /// @notice Thrown when the max auction count is exceeded.
     error MaxAuctionCountExceeded(uint256 auctionCount);
-=======
+
     /// @notice Thrown when the price exceeds the uint64 range.
     error PriceExceedsUint64Range(uint256 price);
->>>>>>> a4c3d49e
 
     struct Auction {
         uint256 tokenId;
